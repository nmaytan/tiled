--- conflicted
+++ resolved
@@ -15,13 +15,8 @@
 import dateutil.tz
 import jmespath
 import msgpack
-<<<<<<< HEAD
-import pydantic
-from fastapi import Depends, HTTPException, Query, Request, Response
-=======
 import orjson
 from fastapi import HTTPException, Response
->>>>>>> 6dd1e5f7
 from starlette.responses import JSONResponse, Send, StreamingResponse
 
 # Some are not directly used, but they register things on import.
